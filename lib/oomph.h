--- conflicted
+++ resolved
@@ -62,20 +62,6 @@
 int64_t oomph_run_subprocess(void *args);
 int64_t oomph_utf8_len(struct String s);
 noreturn void oomph_exit(int64_t status);
-<<<<<<< HEAD
-struct class_Str meth_Str_remove_prefix(struct class_Str s, struct class_Str pre);
-struct class_Str meth_Str_remove_suffix(struct class_Str s, struct class_Str suf);
-struct class_Str oomph_get_first_char(struct class_Str s);
-struct class_Str oomph_hash(struct class_Str data, struct class_Str algname);
-struct class_Str oomph_io_read_file(struct class_Str path);
-struct class_Str oomph_slice_until_substring(struct class_Str s, struct class_Str sep);
-void oomph_assert(bool cond, struct class_Str path, int64_t lineno);
-void oomph_io_delete(struct class_Str path);
-void oomph_io_mkdir(struct class_Str path);
-void oomph_io_write_file(struct class_Str path, struct class_Str content);
-void oomph_print(struct class_Str str);
-void oomph_run_at_exit(void *func);
-=======
 struct String meth_Str_remove_prefix(struct String s, struct String pre);
 struct String meth_Str_remove_suffix(struct String s, struct String suf);
 struct String oomph_get_first_char(struct String s);
@@ -83,11 +69,11 @@
 struct String oomph_io_read_file(struct String path);
 struct String oomph_slice_until_substring(struct String s, struct String sep);
 void oomph_assert(bool cond, struct String path, int64_t lineno);
-void oomph_io_delete_at_exit(struct String path);
+void oomph_io_delete(struct String path);
 void oomph_io_mkdir(struct String path);
 void oomph_io_write_file(struct String path, struct String content);
 void oomph_print(struct String str);
->>>>>>> 121f8475
+void oomph_run_at_exit(void *func);
 
 #define meth_Bool_equals(a, b) ((a)==(b))
 #define meth_Bool_hash(a) (a)   // 0 or 1
