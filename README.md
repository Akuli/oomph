--- conflicted
+++ resolved
@@ -34,12 +34,9 @@
 - forward-declaring a class
 
 Other missing features:
-<<<<<<< HEAD
 - `case Foo, Bar:`
-=======
 - get rid of `-> void`?
 - more agressively prevent variables from leaking: if variable defined inside 'if', not visible outside by default?
->>>>>>> 58e5287c
 - `r` strings
 - negative slices?
 - `Str.replace(mapping)` (I wish python had this)
