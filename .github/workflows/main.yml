--- conflicted
+++ resolved
@@ -29,11 +29,7 @@
     - run: sudo apt install gcc
     - run: |
         if [ ${{ matrix.compiler }} == tcc ]; then
-<<<<<<< HEAD
-          ./download-tcc.sh
-=======
           ./download-tcc
->>>>>>> 74a90625
         fi
     - run: ./test
   lexer_test:
