from __future__ import annotations

import hashlib
import pathlib
import re
from typing import Dict, List, Optional, Tuple, TypeVar, Union

import oomph.typed_ast as tast
from oomph.types import (
    BOOL,
    FLOAT,
    INT,
    LIST,
    OPTIONAL,
    STRING,
    FunctionType,
    Type,
    UnionType,
)

_T = TypeVar("_T")


class _FunctionEmitter:
    def __init__(self, file_emitter: _FileEmitter) -> None:
        self.file_emitter = file_emitter
        self.variable_names = self.file_emitter.variable_names.copy()
        self.before_body = ""
        self.after_body = ""

    def add_local_var(self, var: tast.LocalVariable, *, declare: bool = True) -> None:
        # Ensure different functions don't share variable names.
        # This makes grepping the C code easier.
        name = self.file_emitter.get_var_name()
        assert var not in self.variable_names
        self.variable_names[var] = name
        if declare:
            self.before_body += f"{self.file_emitter.emit_type(var.type)} {name};\n\t"

    def create_local_var(self, the_type: Type) -> tast.LocalVariable:
        var = tast.LocalVariable("c_output_var", the_type)
        self.add_local_var(var)
        return var

    def emit_call(self, ast: Union[tast.ReturningCall, tast.VoidCall]) -> str:
        if isinstance(ast.func, tast.GetMethod):
            args = [ast.func.obj] + ast.args
            func = f"meth_{self.file_emitter.get_type_c_name(ast.func.obj.type)}_{ast.func.name}"
        elif (
            isinstance(ast.func, tast.GetVar)
            and ast.func.var is tast.builtin_variables["assert"]
        ):
            assert ast.func.lineno is not None, ast.func
            args = ast.args + [tast.IntConstant(ast.func.lineno)]
            func = self.emit_expression(ast.func)
        else:
            args = ast.args
            func = self.emit_expression(ast.func)

        # In C, argument order is not guaranteed, but evaluation of comma
        # expressions is guaranteed. Comma-expression-evaluate all arguments
        # and put them to temporary variables, then do the call with the
        # temporary variables as arguments.
        temp_vars = [self.create_local_var(arg.type) for arg in args]
        comma_exprs = " ".join(
            f"{self.variable_names[var]} = ({self.emit_expression(arg)}),"
            for var, arg in zip(temp_vars, args)
        )
        return f"( {comma_exprs} {func} ({','.join(self.variable_names[v] for v in  temp_vars)}) )"

    def emit_expression(self, ast: tast.Expression) -> str:
        if isinstance(ast, tast.StringConstant):
            return self.file_emitter.emit_string(ast.value)
        if isinstance(ast, tast.IntConstant):
            return f"((int64_t){ast.value}LL)"
        if isinstance(ast, tast.FloatConstant):
            return f"({ast.value})"
        if isinstance(ast, tast.ReturningCall):
            return self.emit_call(ast)
        if isinstance(ast, tast.BoolAnd):
            return (
                f"({self.emit_expression(ast.lhs)} && {self.emit_expression(ast.rhs)})"
            )
        if isinstance(ast, tast.BoolOr):
            return (
                f"({self.emit_expression(ast.lhs)} || {self.emit_expression(ast.rhs)})"
            )
        if isinstance(ast, tast.Null):
            return "((" + self.file_emitter.emit_type(ast.type) + "){.isnull=true})"
        if isinstance(ast, tast.GetVar):
            return self.variable_names[ast.var]
        if isinstance(ast, tast.Constructor):
            return "ctor_" + self.file_emitter.get_type_c_name(ast.class_to_construct)
        if isinstance(ast, tast.SetRef):
            # Must evaluate expression before decref because expression might
            # depend on the old value
            var = self.create_local_var(ast.value.type)
            value = self.emit_expression(ast.value)
            decref = self.file_emitter.emit_decref(
                ast.refname, ast.value.type, semicolon=False
            )
            return f""" (
            {self.variable_names[var]} = {value},
            {decref},
            {ast.refname} = {self.variable_names[var]} ) """
        if isinstance(ast, tast.GetAttribute):
            return f"(({self.emit_expression(ast.obj)})->memb_{ast.attribute})"
        if isinstance(ast, tast.GetMethod):
            # This should return some kind of partial function
            raise NotImplementedError(
                "method objects without immediate calling don't work yet"
            )
        if isinstance(ast, tast.InstantiateUnion):
            assert ast.type.type_members is not None
            membernum = ast.type.type_members.index(ast.value.type)
            return "((%s){ .val = { .item%d = %s }, .membernum = %d })" % (
                self.file_emitter.emit_type(ast.type),
                membernum,
                self.emit_expression(ast.value),
                membernum,
            )
        if isinstance(ast, tast.StatementAndExpression):
            statement = self.emit_statement(ast.statement).rstrip().rstrip(";")
            expression = self.emit_expression(ast.expression)
            return f"(({statement}), ({expression}))"
        raise NotImplementedError(ast)

    def emit_label(self, name: str) -> str:
        # It's invalid c syntax to end a block with a label, (void)0 fixes
        return f"{name}: (void)0;\n\t"

    def emit_statement(self, ast: tast.Statement) -> str:
        if isinstance(ast, tast.CreateLocalVar):
            self.add_local_var(ast.var)
            return f"{self.variable_names[ast.var]} = {self.emit_expression(ast.value)};\n\t"

        if isinstance(ast, tast.SetLocalVar):
            return f"{self.variable_names[ast.var]} = {self.emit_expression(ast.value)};\n\t"

        if isinstance(ast, (tast.ReturningCall, tast.VoidCall)):
            return self.emit_call(ast) + ";\n\t"

        if isinstance(ast, tast.DecRef):
            return self.file_emitter.emit_decref(
                self.emit_expression(ast.value), ast.value.type
            )

        if isinstance(ast, tast.Return):
            if ast.value is not None:
                return f"""
                retval = {self.emit_expression(ast.value)};
                {self.file_emitter.emit_incref("retval", ast.value.type)}
                goto out;
                """
            return "goto out;"

        if isinstance(ast, tast.If):
            return f"""
            if ({self.emit_expression(ast.condition)}) {{
                {"".join(self.emit_statement(s) for s in ast.then)}
            }} else {{
                {"".join(self.emit_statement(s) for s in ast.otherwise)}
            }}
            """

        if isinstance(ast, tast.Loop):
            # While loop because I couldn't get C's for loop to work here
            return f"""
            {"".join(self.emit_statement(s) for s in ast.init)}
            while ({self.emit_expression(ast.cond)}) {{
                {"".join(self.emit_statement(s) for s in ast.body)}
                {self.emit_label(ast.loop_id)}  // oomph 'continue' jumps here
                {"".join(self.emit_statement(s) for s in ast.incr)}
            }}
            """

        if isinstance(ast, tast.Continue):
            # Can't use C's continue because continue must emit_funcdef condition
            return f"goto {ast.loop_id};"

        if isinstance(ast, tast.Break):
            return "break;"

        if isinstance(ast, tast.Switch):
            assert isinstance(ast.union.type, UnionType)
            assert ast.union.type.type_members is not None

            union_var = self.create_local_var(ast.union.type)
            body_code = ""
            for membernum, the_type in enumerate(ast.union.type.type_members):
                [(specific_var, body)] = [
                    (var, body)
                    for var, body in ast.cases.items()
                    if var.type is the_type
                ]
                self.add_local_var(specific_var)
                case_content = "".join(self.emit_statement(s) for s in body)
                body_code += f"""
                case {membernum}:
                    {self.variable_names[specific_var]} = {self.variable_names[union_var]}.val.item{membernum};
                    {case_content}
                    break;
                """

            return f"""
            {self.variable_names[union_var]} = {self.emit_expression(ast.union)};
            switch ({self.variable_names[union_var]}.membernum) {{
                {body_code}
                default:
                    assert(0);
            }}
            """

        raise NotImplementedError(ast)

    def emit_funcdef(
        self,
        funcdef: Union[tast.FuncDef, tast.MethodDef],
        c_name: str,
        *,
        static: bool = True,
    ) -> str:
        for var in funcdef.argvars:
            self.add_local_var(var, declare=False)

        ref_declarations = "".join(
            "%s %s = %s;\n\t"
            % (
                self.file_emitter.emit_type(reftype),
                refname,
                "{0}" if isinstance(reftype, UnionType) else "NULL",
            )
            for refname, reftype in funcdef.refs
        )
        decrefs = "".join(
            self.file_emitter.emit_decref(refname, reftype)
            for refname, reftype in reversed(funcdef.refs)
        )
        body_statements = "".join(self.emit_statement(s) for s in funcdef.body)

        if isinstance(funcdef, tast.FuncDef):
            assert isinstance(funcdef.var.type, FunctionType)
            functype = funcdef.var.type
        else:
            functype = funcdef.type

        if functype.returntype is not None:
            self.before_body += (
                f"{self.file_emitter.emit_type(functype.returntype)} retval;"
            )
            self.after_body += "return retval;"

        varnames = [self.variable_names[var] for var in funcdef.argvars]

        if not static:
            self.file_emitter.h_code += (
                self.file_emitter.declare_function(c_name, functype, static=False)
                + ";\n"
            )

        return f"""
        {self.file_emitter.declare_function(c_name, functype, varnames, static)}
        {{
            {self.before_body}
            {ref_declarations}
            {body_statements}

        {self.emit_label("out")}
            {decrefs}
            {self.after_body}
        }}
        """


def _format_byte(byte: int) -> str:
    return r"'\x%02x'" % byte


_generic_c_codes = {
    OPTIONAL: (
        """
        struct class_%(type_cname)s {
            bool isnull;
            %(itemtype)s value;
        };
        static struct class_%(type_cname)s ctor_%(type_cname)s(%(itemtype)s val);
        static %(itemtype)s meth_%(type_cname)s_get(struct class_%(type_cname)s opt);
        static bool meth_%(type_cname)s_is_null(struct class_%(type_cname)s opt);
        static struct class_Str *meth_%(type_cname)s_to_string(struct class_%(type_cname)s opt);
        """,
        """
        static struct class_%(type_cname)s ctor_%(type_cname)s(%(itemtype)s val)
        {
            return (struct class_%(type_cname)s) { false, val };
        }

        static %(itemtype)s meth_%(type_cname)s_get(struct class_%(type_cname)s opt)
        {
            assert(!opt.isnull);
            %(itemtype)s val = opt.value;
            %(incref_val)s;
            return val;
        }

        static bool meth_%(type_cname)s_is_null(struct class_%(type_cname)s opt)
        {
            return opt.isnull;
        }

        static struct class_Str *meth_%(type_cname)s_to_string(struct class_%(type_cname)s opt)
        {
            if (opt.isnull)
                return cstr_to_string("null");

            struct class_Str *res = cstr_to_string("%(itemtype_string)s(");  // TODO: escaping?
            struct class_Str *s = meth_%(itemtype_cname)s_to_string(opt.value);
            string_concat_inplace(&res, s->str);
            decref(s, dtor_Str);
            string_concat_inplace(&res, ")");
            return res;
        }
        """,
    ),
    LIST: (
        """
        // TODO: have this struct on stack when possible, same with strings
        struct class_%(type_cname)s {
            REFCOUNT_HEADER
            int64_t len;
            int64_t alloc;
            %(itemtype)s smalldata[8];
            %(itemtype)s *data;
        };

        static struct class_%(type_cname)s *ctor_%(type_cname)s(void);
        static void dtor_%(type_cname)s (void *ptr);
        static void meth_%(type_cname)s_push(struct class_%(type_cname)s *self, %(itemtype)s val);
        static %(itemtype)s meth_%(type_cname)s_get(struct class_%(type_cname)s *self, int64_t i);
        static int64_t meth_%(type_cname)s_length(struct class_%(type_cname)s *self);
        static struct class_Str *meth_%(type_cname)s_to_string(struct class_%(type_cname)s *self);
        """,
        """
        static struct class_%(type_cname)s *ctor_%(type_cname)s(void)
        {
            struct class_%(type_cname)s *res = malloc(sizeof(*res));
            assert(res);
            res->refcount = 1;
            res->len = 0;
            res->data = res->smalldata;
            res->alloc = sizeof(res->smalldata)/sizeof(res->smalldata[0]);
            return res;
        }

        static void dtor_%(type_cname)s (void *ptr)
        {
            struct class_%(type_cname)s *self = ptr;
            for (int64_t i = 0; i < self->len; i++) {
                %(itemtype)s val = self->data[i];
                %(decref_val)s;
            }
            if (self->data != self->smalldata)
                free(self->data);
            free(self);
        }

        static void class_%(type_cname)s_ensure_alloc(struct class_%(type_cname)s *self, int64_t n)
        {
            assert(n >= 0);
            if (self->alloc >= n)
                return;

            while (self->alloc < n)
                self->alloc *= 2;

            if (self->data == self->smalldata) {
                self->data = malloc(self->alloc * sizeof(self->data[0]));
                assert(self->data);
                memcpy(self->data, self->smalldata, sizeof self->smalldata);
            } else {
                self->data = realloc(self->data, self->alloc * sizeof(self->data[0]));
                assert(self->data);
            }
        }

        static void meth_%(type_cname)s_push(struct class_%(type_cname)s *self, %(itemtype)s val)
        {
            class_%(type_cname)s_ensure_alloc(self, self->len + 1);
            self->data[self->len++] = val;
            %(incref_val)s;
        }

        static %(itemtype)s meth_%(type_cname)s_get(struct class_%(type_cname)s *self, int64_t i)
        {
            assert(0 <= i && i < self->len);
            %(itemtype)s val = self->data[i];
            %(incref_val)s;
            return val;
        }

        static int64_t meth_%(type_cname)s_length(struct class_%(type_cname)s *self)
        {
            return self->len;
        }

        // TODO: rewrite better in the language itself
        static struct class_Str *meth_%(type_cname)s_to_string(struct class_%(type_cname)s *self)
        {
            struct class_Str *res = cstr_to_string("[");

            for (int64_t i = 0; i < self->len; i++) {
                if (i != 0) {
                    string_concat_inplace(&res, ", ");
                }
                struct class_Str *s = meth_%(itemtype_cname)s_to_string(self->data[i]);
                string_concat_inplace(&res, s->str);
                decref(s, dtor_Str);
            }

            string_concat_inplace(&res, "]");
            return res;
        }
        """,
    ),
}


class _FileEmitter:
    def __init__(
        self,
        path: pathlib.Path,
<<<<<<< HEAD
        exports: List[tast.Export],
        export_c_names: Dict[tast.Export, str],
=======
        export_var_names: Dict[tast.ExportVariable, str],
        includes: List[str],
>>>>>>> 8d570a2f
    ):
        self.path = path
        self.exports = exports
        self.export_c_names = export_c_names
        self.varname_counter = 0
        self.variable_names: Dict[tast.Variable, str] = {
            tast.builtin_variables["__io_mkdir"]: "io_mkdir",
            tast.builtin_variables["__io_read_file"]: "io_read_file",
            tast.builtin_variables["__io_write_file"]: "io_write_file",
            tast.builtin_variables["__subprocess_run"]: "subprocess_run",
            tast.builtin_variables["assert"]: "oomph_assert",
            tast.builtin_variables["false"]: "false",
            tast.builtin_variables["print"]: "io_print",
            tast.builtin_variables["true"]: "true",
            # https://github.com/python/mypy/issues/10171
            **export_var_names,  # type: ignore
            **{var: name for name, var in tast.special_variables.items()},
        }
        self.generic_type_names: Dict[Type, str] = {}
        self.strings: Dict[str, str] = {}

        self.h_code = "#include <lib/oomph.h>\n" + "".join(
            f'#include "{header}"\n' for header in includes
        )
        self.beginning = ""
        self.ending = ""
<<<<<<< HEAD
        for export, name in export_c_names.items():
            if isinstance(export.value, tast.ExportVariable):
                self.variable_names[export.value] = name
                assert isinstance(export.value.type, tast.FunctionType)
                # This does not work with 'self.beginning += ...'
                # I don't understand why.
                decl = (
                    self.declare_function(name, export.value.type, static=False) + ";"
                )
                self.beginning += decl
            elif isinstance(export.value, tast.Type):
                # FIXME: is hacky
                decl = f'void* ctor_{self.get_type_c_name(export.value)}();'
                decl += f'void dtor_{self.get_type_c_name(export.value)}();'
                self.beginning  += decl
            else:
                raise NotImplementedError(export)
=======
>>>>>>> 8d570a2f

    def declare_function(
        self,
        function_name: str,
        the_type: FunctionType,
        argnames: Optional[List[str]] = None,
        static: bool = True,
    ) -> str:
        if argnames is None:
            arg_decls = [self.emit_type(argtype) for argtype in the_type.argtypes]
        else:
            assert len(the_type.argtypes) == len(argnames)
            arg_decls = [
                self.emit_type(argtype) + " " + name
                for argtype, name in zip(the_type.argtypes, argnames)
            ]

        return "%s %s %s(%s)" % (
            ("static" if static else ""),
            self.emit_type(the_type.returntype),
            function_name,
            (", ".join(arg_decls) or "void"),
        )

    def get_var_name(self) -> str:
        self.varname_counter += 1
        return f"var{self.varname_counter}"

    def emit_incref(
        self, c_expression: str, the_type: Type, *, semicolon: bool = True
    ) -> str:
        if the_type.refcounted:
            # Every member of the union is a pointer to a struct starting with
            # REFCOUNT_HEADER, so it doesn't matter which member is used.
            access = ".val.item0" if isinstance(the_type, UnionType) else ""
            result = f"incref(({c_expression}) {access})"
        else:
            result = "(void)0"
        return f"{result};\n\t" if semicolon else result

    def emit_decref(
        self, c_expression: str, the_type: Type, *, semicolon: bool = True
    ) -> str:
        if isinstance(the_type, UnionType):
            result = f"decref_{self.get_type_c_name(the_type)}(({c_expression}))"
        elif the_type.refcounted:
            result = f"decref(({c_expression}), dtor_{self.get_type_c_name(the_type)})"
        else:
            result = "(void)0"
        return f"{result};\n\t" if semicolon else result

    def get_type_c_name(self, the_type: Type) -> str:
        if the_type.generic_origin is None:
            return the_type.name

        try:
            return self.generic_type_names[the_type]
        except KeyError:
            itemtype = the_type.generic_origin.arg
            type_cname = f"{the_type.generic_origin.generic.name}_{self.get_type_c_name(itemtype)}"
            self.generic_type_names[the_type] = type_cname

            # TODO: use c code and h code separately
            c_code, h_code = _generic_c_codes[the_type.generic_origin.generic]
            self.beginning += (c_code + h_code) % {
                "type_cname": type_cname,
                "itemtype": self.emit_type(itemtype),
                "itemtype_cname": self.get_type_c_name(itemtype),
                "itemtype_string": the_type.name,
                "incref_val": self.emit_incref("val", itemtype, semicolon=False),
                "decref_val": self.emit_decref("val", itemtype, semicolon=False),
            }
            self.beginning += "\n"
            return type_cname

    def emit_type(self, the_type: Optional[Type]) -> str:
        if the_type is None:
            return "void"
        if the_type is INT:
            return "int64_t"
        if the_type is FLOAT:
            return "double"
        if the_type is BOOL:
            return "bool"
        if the_type.refcounted and not isinstance(the_type, UnionType):
            return f"struct class_{self.get_type_c_name(the_type)} *"
        return f"struct class_{self.get_type_c_name(the_type)}"

    def emit_string(self, value: str) -> str:
        if value not in self.strings:
            self.strings[value] = (
                f"string{len(self.strings)}_" + re.sub(r"[^A-Za-z0-9]", "", value)[:30]
            )

            # String constants consist of int64_t refcount set to -1,
            # followed by utf8, followed by zero byte
            # TODO: is this cross-platform enough?
            struct_bytes = b"\xff" * 8 + value.encode("utf-8") + b"\0"

            array_content = ", ".join(map(_format_byte, struct_bytes))
            self.beginning += f"""
            static {self.emit_type(STRING)} {self.strings[value]}
            = (void*)(unsigned char[]){{ {array_content} }};
            """
        return self.strings[value]

    def emit_toplevel_declaration(
        self, top_declaration: tast.ToplevelDeclaration
    ) -> str:
        if isinstance(top_declaration, tast.FuncDef):
            assert top_declaration.var not in self.variable_names
            if isinstance(top_declaration.var, tast.ExportVariable):
                if top_declaration.var.name == "main":
                    c_name = "oomph_main"
                else:
                    c_name = "export_" + self.path.stem + "_" + top_declaration.var.name
                    while c_name in self.export_c_names.values():
                        c_name += "_"
            else:
                c_name = "func_" + top_declaration.var.name

            assert top_declaration.var not in self.variable_names
            assert top_declaration.var not in self.export_c_names

            self.variable_names[top_declaration.var] = c_name
            if isinstance(top_declaration.var, tast.ExportVariable):
                [export] = [
                    exp for exp in self.exports if exp.value is top_declaration.var
                ]
                self.export_c_names[export] = c_name

            return _FunctionEmitter(self).emit_funcdef(
                top_declaration,
                self.variable_names[top_declaration.var],
                static=(not isinstance(top_declaration.var, tast.ExportVariable)),
            )

        if isinstance(top_declaration, tast.ClassDef):
            struct_members = "".join(
                f"{self.emit_type(the_type)} memb_{name};\n\t"
                for the_type, name in top_declaration.type.members
            )
            constructor_args = ",".join(
                f"{self.emit_type(the_type)} arg_{name}"
                for the_type, name in top_declaration.type.members
            )
            member_assignments = "".join(
                f"obj->memb_{name} = arg_{name};"
                for the_type, name in top_declaration.type.members
            )
            member_increfs = "".join(
                self.emit_incref(f"arg_{name}", the_type)
                for the_type, name in top_declaration.type.members
            )
            member_decrefs = "".join(
                self.emit_decref(f"obj->memb_{nam}", typ)
                for typ, nam in top_declaration.type.members
            )
            methods = "".join(
                _FunctionEmitter(self).emit_funcdef(
                    method,
                    f"meth_{self.get_type_c_name(top_declaration.type)}_{method.name}",
                    static=False,
                )
                for method in top_declaration.body
            )

            c_name = self.get_type_c_name(top_declaration.type)
            if top_declaration.export:
                [export] = [
                    exp for exp in self.exports if exp.value is top_declaration.type
                ]
                self.export_c_names[export] = c_name
            return f"""
            struct class_{c_name} {{
                REFCOUNT_HEADER
                {struct_members}
            }};

            {self.emit_type(top_declaration.type)} ctor_{c_name}({constructor_args})
            {{
                {self.emit_type(top_declaration.type)} obj = malloc(sizeof(*obj));
                assert(obj);
                obj->refcount = 1;
                {member_assignments}
                {member_increfs}
                return obj;
            }}

            void dtor_{c_name}(void *ptr)
            {{
                struct class_{c_name} *obj = ptr;
                {member_decrefs}
                free(obj);
            }}

            {methods}
            """

        if isinstance(top_declaration, tast.UnionDef):
            assert top_declaration.type.type_members is not None
            name = self.get_type_c_name(top_declaration.type)

            # to_string method
            to_string_cases = "".join(
                f"""
                case {num}:
                    valstr = meth_{self.get_type_c_name(typ)}_to_string(obj.val.item{num});
                    break;
                """
                for num, typ in enumerate(top_declaration.type.type_members)
            )
            self.ending += f"""
            struct class_Str *meth_{name}_to_string(struct class_{name} obj)
            {{
                struct class_Str *valstr;
                switch(obj.membernum) {{
                    {to_string_cases}
                    default:
                        assert(0);
                }}

                // TODO: escaping?
                struct class_Str *res = cstr_to_string("union {top_declaration.type.name}");
                string_concat_inplace(&res, "(");
                string_concat_inplace(&res, valstr->str);
                string_concat_inplace(&res, ")");
                decref(valstr, dtor_Str);
                return res;
            }}
            """

            # To decref unions, we need to know the value of membernum and
            # decref the correct member of the union. This union-specific
            # function handles that.
            decref_cases = "".join(
                f"""
                case {num}:
                    {self.emit_decref(f"obj.val.item{num}", typ)}
                    break;
                """
                for num, typ in enumerate(top_declaration.type.type_members)
            )
            self.ending += f"""
            void decref_{name}(struct class_{name} obj) {{
                switch(obj.membernum) {{
                    {decref_cases}
                    default:
                        assert(0);
                }}
            }}
            """

            union_members = "".join(
                f"\t{self.emit_type(the_type)} item{index};\n"
                for index, the_type in enumerate(top_declaration.type.type_members)
            )
            return f"""
            struct class_{name} {{
                union {{
                    {union_members}
                }} val;
                short membernum;
            }};

            // Forward decls of self.ending stuff
            struct class_Str *meth_{name}_to_string(struct class_{name} obj);
            void decref_{name}(struct class_{name} obj);
            """

        raise NotImplementedError(top_declaration)


def run(
    ast: List[tast.ToplevelDeclaration],
    path: pathlib.Path,
<<<<<<< HEAD
    exports: List[tast.Export],
    export_c_names: Dict[tast.Export, str],
) -> str:
    emitter = _FileEmitter(path, exports, export_c_names)
=======
    export_var_names: Dict[tast.ExportVariable, str],
    includes: List[str],
) -> Tuple[str, str]:
    emitter = _FileEmitter(path, export_var_names, includes)
>>>>>>> 8d570a2f
    code = "".join(
        emitter.emit_toplevel_declaration(top_declaration) for top_declaration in ast
    )
    c_code = emitter.h_code + emitter.beginning + code + emitter.ending
    header_guard = "HEADER_" + hashlib.md5(c_code.encode("utf-8")).hexdigest()
    return (
        c_code,
        f"""
        #ifndef {header_guard}
        #define {header_guard}
        {emitter.h_code}
        #endif""",
    )<|MERGE_RESOLUTION|>--- conflicted
+++ resolved
@@ -428,13 +428,9 @@
     def __init__(
         self,
         path: pathlib.Path,
-<<<<<<< HEAD
         exports: List[tast.Export],
         export_c_names: Dict[tast.Export, str],
-=======
-        export_var_names: Dict[tast.ExportVariable, str],
         includes: List[str],
->>>>>>> 8d570a2f
     ):
         self.path = path
         self.exports = exports
@@ -461,26 +457,6 @@
         )
         self.beginning = ""
         self.ending = ""
-<<<<<<< HEAD
-        for export, name in export_c_names.items():
-            if isinstance(export.value, tast.ExportVariable):
-                self.variable_names[export.value] = name
-                assert isinstance(export.value.type, tast.FunctionType)
-                # This does not work with 'self.beginning += ...'
-                # I don't understand why.
-                decl = (
-                    self.declare_function(name, export.value.type, static=False) + ";"
-                )
-                self.beginning += decl
-            elif isinstance(export.value, tast.Type):
-                # FIXME: is hacky
-                decl = f'void* ctor_{self.get_type_c_name(export.value)}();'
-                decl += f'void dtor_{self.get_type_c_name(export.value)}();'
-                self.beginning  += decl
-            else:
-                raise NotImplementedError(export)
-=======
->>>>>>> 8d570a2f
 
     def declare_function(
         self,
@@ -757,17 +733,11 @@
 def run(
     ast: List[tast.ToplevelDeclaration],
     path: pathlib.Path,
-<<<<<<< HEAD
     exports: List[tast.Export],
     export_c_names: Dict[tast.Export, str],
-) -> str:
-    emitter = _FileEmitter(path, exports, export_c_names)
-=======
-    export_var_names: Dict[tast.ExportVariable, str],
     includes: List[str],
 ) -> Tuple[str, str]:
-    emitter = _FileEmitter(path, export_var_names, includes)
->>>>>>> 8d570a2f
+    emitter = _FileEmitter(path, export_c_names, includes)
     code = "".join(
         emitter.emit_toplevel_declaration(top_declaration) for top_declaration in ast
     )
