--- conflicted
+++ resolved
@@ -103,16 +103,8 @@
             assert(false)
         case BasicType basictype:
             return basictype.constructor_argtypes
-<<<<<<< HEAD
-        case FunctionType _:
-            return null
-        case UnionType _:
-            # Special-cased in ast2ir
-            assert(false)
-=======
         case FunctionType | UnionType _:
             return null
->>>>>>> 13f9b9cb
 
 export func type_name(Type type) -> Str:
     switch type:
