--- conflicted
+++ resolved
@@ -213,8 +213,8 @@
         if generik == self.LIST:
             assert(args.length() == 1)   # TODO: error
             let arg = args.first()
-<<<<<<< HEAD
             result.methods.set("__contains", new FunctionType([r, arg], self.BOOL))  # TODO: hide?
+            result.methods.set("copy", new FunctionType([r], r))
             result.methods.set("delete_at_index", new FunctionType([r, self.INT], arg))
             result.methods.set("delete_first", new FunctionType([r, arg], null))
             result.methods.set("delete_last", new FunctionType([r, arg], null))
@@ -238,36 +238,8 @@
             result.methods.set("slice", new FunctionType([r, self.INT, self.INT], r))
             result.methods.set("starts_with", new FunctionType([r, r], self.BOOL))
             result.methods.set("to_string", new FunctionType([r], self.STR))
-=======
-            result.methods.push_all([
-                new Method("__contains", new FunctionType([r, arg], self.BOOL)),  # TODO: hide?
-                new Method("copy", new FunctionType([r], r)),
-                new Method("delete_at_index", new FunctionType([r, self.INT], arg)),
-                new Method("delete_first", new FunctionType([r, arg], null)),
-                new Method("delete_last", new FunctionType([r, arg], null)),
-                new Method("delete_only", new FunctionType([r, arg], null)),
-                new Method("delete_slice", new FunctionType([r, self.INT, self.INT], r)),
-                new Method("ends_with", new FunctionType([r, r], self.BOOL)),
-                new Method("equals", new FunctionType([r, r], self.BOOL)),
-                new Method("find_first", new FunctionType([r, arg], self.INT)),
-                new Method("find_last", new FunctionType([r, arg], self.INT)),
-                new Method("find_only", new FunctionType([r, arg], self.INT)),
-                new Method("first", new FunctionType([r], arg)),
-                new Method("get", new FunctionType([r, self.INT], arg)),
-                new Method("insert", new FunctionType([r, self.INT, arg], null)),
-                new Method("last", new FunctionType([r], arg)),
-                new Method("length", new FunctionType([r], self.INT)),
-                new Method("pop", new FunctionType([r], arg)),
-                new Method("push", new FunctionType([r, arg], null)),
-                new Method("push_all", new FunctionType([r, r], null)),
-                new Method("reversed", new FunctionType([r], r)),
-                new Method("set", new FunctionType([r, self.INT, arg], arg)),
-                new Method("slice", new FunctionType([r, self.INT, self.INT], r)),
-                new Method("starts_with", new FunctionType([r, r], self.BOOL)),
-                new Method("to_string", new FunctionType([r], self.STR)),
->>>>>>> e2b7ae39
-                # TODO: this is only for strings, but List[auto] may become List[Str] later
-                # if arg is STR:
+            # TODO: this is only for strings, but List[auto] may become List[Str] later
+            # if arg is STR:
             result.methods.set("join", new FunctionType([r, self.STR], self.STR))
         elif generik == self.MAPPING:
             assert(args.length() == 2)   # TODO: error
@@ -278,7 +250,6 @@
                     "mapping key type must be hashable, but "
                     + "{type_name(keytype)} doesn't have a .hash() method"
                 )
-<<<<<<< HEAD
             result.methods.set("copy", new FunctionType([r], r))
             result.methods.set("delete", new FunctionType([r, keytype], null))
             result.methods.set("equals", new FunctionType([r, r], self.BOOL))
@@ -288,18 +259,6 @@
             result.methods.set("length", new FunctionType([r], self.INT))
             result.methods.set("set", new FunctionType([r, keytype, valtype], null))
             result.methods.set("to_string", new FunctionType([r], self.STR))
-=======
-            result.methods.push_all([
-                new Method("copy", new FunctionType([r], r)),
-                new Method("delete", new FunctionType([r, keytype], null)),
-                new Method("equals", new FunctionType([r, r], self.BOOL)),
-                new Method("get", new FunctionType([r, keytype], valtype)),
-                new Method("has_key", new FunctionType([r, keytype], self.BOOL)),
-                new Method("length", new FunctionType([r], self.INT)),
-                new Method("set", new FunctionType([r, keytype, valtype], null)),
-                new Method("to_string", new FunctionType([r], self.STR)),
-            ])
->>>>>>> e2b7ae39
         else:
             assert(false)
 
