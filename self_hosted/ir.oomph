import "location.oomph" as location
typedef Location = location::Location

export typedef Type = AutoType | BasicType | FunctionType | UnionType

export class AutoType(Int id)

# TODO: better way to make constants similar to null, true, false
export class NoReturn()

# FIXME: missing equals method
export class FunctionType(List[Type] argtypes, Type | null | NoReturn returntype)

export class Generic(Str name)
export class GenericSource(Generic generik, List[Type] args):
    # TODO: some kind of handy way to say "do equality checks by value"
    # TODO: this equals method still needed?
    meth equals(GenericSource other) -> Bool:
        return self.generik == other.generik and self.args == other.args

export class BasicType(
    Str name,
    Bool refcounted,
    Mapping[Str, FunctionType] methods,
    Mapping[Str, Type] members,
    List[Type] | null constructor_argtypes,
    GenericSource | null generic_source,
    Str | null definition_path,  # null for builtin
    List[Str] methods_to_create,
):
    # Helps with reference cycles
    meth to_string() -> Str:
        return "<BasicType: {self.name}>"

    meth equals(BasicType other) -> Bool:
        if self.generic_source == null and other.generic_source == null:
            return (self.name == other.name and self.definition_path == other.definition_path)
        else:
            return (self.generic_source == other.generic_source)


export class UnionType(
    List[Type] type_members,
    Str | null custom_name,
    Builtins builtins,  # TODO: this sucks
):
    # Helps with reference cycles
    meth to_string() -> Str:
        return "<UnionType {type_name(self)}: custom_name={self.custom_name}>"

    meth equals(UnionType other) -> Bool:
        return self.type_members == other.type_members


export func make_union(
    Builtins builtins,
    List[Type] type_members,
    Location | null location,
) -> UnionType:
    let flattened = []
    foreach member of type_members:
        switch member:
            case UnionType union:
                flattened.push_all(union.type_members)
            case *:
                flattened.push(member)

    assert(flattened.length() >= 2)

    # check no duplicates
    for let i = 0; i < flattened.length(); i = i+1:
        if flattened.get(i) in flattened.slice(0, i):
            (location as not null).error(
                "repeated union member '{type_name(flattened.get(i))}'"
            )

    # FIXME: sort the type members consistently

    return new UnionType(flattened, null, builtins)


export func is_refcounted(Type type) -> Bool:
    switch type:
        case AutoType _:
            assert(false)
        case BasicType basictype:
            return basictype.refcounted
        case FunctionType _:
            return false
        case UnionType _:
            return true


export func get_constructor_argtypes(Type type) -> List[Type] | null:
    switch type:
        case AutoType _:
            assert(false)
        case BasicType basictype:
            return basictype.constructor_argtypes
        case FunctionType | UnionType _:
            return null

export func type_name(Type type) -> Str:
    switch type:
        case AutoType autotype:
            return "auto{autotype.id}"
        case BasicType basic:
            return basic.name
        case FunctionType functype:
            return "<function type>"  # TODO
        case UnionType union:
            if union.custom_name == null:
                return "(" + [
                    foreach t of union.type_members: type_name(t)
                ].join(" | ") + ")"
            return union.custom_name as not null

export func type_id_string(Type type) -> Str:
    switch type:
        case AutoType _:
            assert(false)
        case BasicType basictype:
            if basictype.generic_source == null:
                return basictype.name + "@" + basictype.definition_path.to_string()
            let source = basictype.generic_source as not null
            return source.generik.name + [foreach arg of source.args: type_id_string(arg)].join(",")
        case UnionType union:
            return [foreach m of union.type_members: type_id_string(m)].join("|")
        case FunctionType _:
            assert(false)   # TODO

export func get_generic_source(Type type) -> GenericSource | null:
    switch type:
        case AutoType _:
            assert(false)
        case BasicType basictype:
            return basictype.generic_source
        case FunctionType | UnionType _:
            return null


export typedef Variable = BuiltinVariable | FileVariable | LocalVariable
export class BuiltinVariable(Str name, Type type)
export class FileVariable(Str name, Type type)
export class LocalVariable(Type type, Int id, Location location)

# TODO: this sucks
export func var_type(Variable var) -> Type:
    switch var:
        case BuiltinVariable builtin_var:
            return builtin_var.type
        case FileVariable file_var:
            return file_var.type
        case LocalVariable local_var:
            return local_var.type


# TODO: global (but const) variables
export class Builtins(
    Type BOOL,
    Type FLOAT,
    Type INT,
    Type NULL_TYPE,
    Type STR,
    Generic LIST,
    Generic MAPPING,
    Generic MAPPING_ITEM,
    List[BuiltinVariable] visible_vars,
    List[BuiltinVariable] hidden_vars,
    List[BasicType] cleanup_list,
):
    meth destroy():
        # get rid of reference cycles
        foreach type of self.cleanup_list:
            type.methods = new Mapping[Str, FunctionType]()
            type.members = new Mapping[Str, Type]()
            type.constructor_argtypes = null as List[Type] | null

    meth get_visible_var(Str name) -> BuiltinVariable:
        foreach var of self.visible_vars:
            if var.name == name:
                return var
        print("variable {name} not found")
        assert(false)

    meth get_hidden_var(Str name) -> BuiltinVariable:
        foreach var of self.hidden_vars:
            if var.name == name:
                return var
        print("INTERNAL ERROR: hidden variable {name} not found")
        assert(false)

    meth get_builtin_types() -> List[Type]:
        return [self.BOOL, self.FLOAT, self.INT, self.NULL_TYPE, self.STR]

    meth get_builtin_generics() -> List[Generic]:
        return [self.LIST, self.MAPPING]

    # TODO: this is in a weird place
    meth generic2type(Generic generik, List[Type] args, Location | null location) -> Type:
        let source = new GenericSource(generik, args)
        let result = new BasicType(
            generik.name + "[" + [foreach arg of args: type_name(arg)].join(", ") + "]",
            true,
            new Mapping[Str, auto](),
            new Mapping[Str, auto](),
            new List[Type](),  # FIXME: [] doesn't work
            new GenericSource(generik, args),
            null,
            [],
        )
        let r = result as Type  # TODO: get rid of this

        if generik == self.LIST:
            assert(args.length() == 1)   # TODO: error
            let arg = args.first()
            result.methods.set("__contains", new FunctionType([r, arg], self.BOOL))  # TODO: hide?
            result.methods.set("copy", new FunctionType([r], r))
            result.methods.set("delete_at_index", new FunctionType([r, self.INT], arg))
            result.methods.set("delete_first", new FunctionType([r, arg], null))
            result.methods.set("delete_last", new FunctionType([r, arg], null))
            result.methods.set("delete_only", new FunctionType([r, arg], null))
            result.methods.set("delete_slice", new FunctionType([r, self.INT, self.INT], r))
            result.methods.set("ends_with", new FunctionType([r, r], self.BOOL))
            result.methods.set("equals", new FunctionType([r, r], self.BOOL))
            result.methods.set("find_first", new FunctionType([r, arg], self.INT))
            result.methods.set("find_last", new FunctionType([r, arg], self.INT))
            result.methods.set("find_only", new FunctionType([r, arg], self.INT))
            result.methods.set("first", new FunctionType([r], arg))
            result.methods.set("get", new FunctionType([r, self.INT], arg))
            result.methods.set("insert", new FunctionType([r, self.INT, arg], null))
            result.methods.set("last", new FunctionType([r], arg))
            result.methods.set("length", new FunctionType([r], self.INT))
            result.methods.set("pop", new FunctionType([r], arg))
            result.methods.set("push", new FunctionType([r, arg], null))
            result.methods.set("push_all", new FunctionType([r, r], null))
            result.methods.set("reversed", new FunctionType([r], r))
            result.methods.set("set", new FunctionType([r, self.INT, arg], arg))
            result.methods.set("slice", new FunctionType([r, self.INT, self.INT], r))
            result.methods.set("starts_with", new FunctionType([r, r], self.BOOL))
            result.methods.set("to_string", new FunctionType([r], self.STR))
            # TODO: this is only for strings, but List[auto] may become List[Str] later
            # if arg is STR:
            result.methods.set("join", new FunctionType([r, self.STR], self.STR))
        elif generik == self.MAPPING:
            assert(args.length() == 2)   # TODO: error
            let keytype = args.first()
            let valtype = args.last()
            if not get_methods(keytype, self).has_key("hash"):
                (location as not null).error(
                    "mapping key type must be hashable, but "
                    + "{type_name(keytype)} doesn't have a .hash() method"
                )
<<<<<<< HEAD
            result.methods.set("copy", new FunctionType([r], r))
            result.methods.set("delete", new FunctionType([r, keytype], null))
            result.methods.set("equals", new FunctionType([r, r], self.BOOL))
            result.methods.set("get", new FunctionType([r, keytype], valtype))
            result.methods.set("get_a_key", new FunctionType([r], keytype))
            result.methods.set("has_key", new FunctionType([r, keytype], self.BOOL))
            result.methods.set("length", new FunctionType([r], self.INT))
            result.methods.set("set", new FunctionType([r, keytype, valtype], null))
            result.methods.set("to_string", new FunctionType([r], self.STR))
=======
            let itemlist = self.generic2type(
                self.LIST, [self.generic2type(self.MAPPING_ITEM, args, location)], location
            )

            result.methods.push_all([
                new Method("copy", new FunctionType([r], r)),
                new Method("delete", new FunctionType([r, keytype], null)),
                new Method("equals", new FunctionType([r, r], self.BOOL)),
                new Method("get", new FunctionType([r, keytype], valtype)),
                new Method("has_key", new FunctionType([r, keytype], self.BOOL)),
                new Method("items", new FunctionType([r], itemlist)),
                new Method("keys", new FunctionType([r], self.generic2type(self.LIST, [keytype], location))),
                new Method("length", new FunctionType([r], self.INT)),
                new Method("set", new FunctionType([r, keytype, valtype], null)),
                new Method("to_string", new FunctionType([r], self.STR)),
                new Method("values", new FunctionType([r], self.generic2type(self.LIST, [valtype], location))),
            ])
        elif generik == self.MAPPING_ITEM:
            assert(args.length() == 2)
            let keytype = args.first()
            let valtype = args.last()
            result.members.push(new Member("key", keytype))
            result.members.push(new Member("value", valtype))
            result.methods.push_all([
                new Method("equals", new FunctionType([r, r], self.BOOL)),
                new Method("to_string", new FunctionType([r], self.STR)),
            ])
>>>>>>> 13c5d416
        else:
            assert(false)

        self.cleanup_list.push(result)
        return result


# TODO: custom constructors
func create_basic_type(Str name, Bool refcounted) -> BasicType:
    return new BasicType(name, refcounted, new Mapping[Str, auto](), new Mapping[Str, auto](), null, null, null, [])

export func create_builtins() -> Builtins:
    # Methods are empty at first to prevent reference cycles
    let BOOL = create_basic_type("Bool", false) as Type
    let FLOAT = create_basic_type("Float", false) as Type
    let INT = create_basic_type("Int", false) as Type
    let NULL_TYPE = create_basic_type("null", false) as Type
    let STR = create_basic_type("Str", true) as Type

    let LIST = new Generic("List")
    let MAPPING = new Generic("Mapping")
    let MAPPING_ITEM = new Generic("MappingItem")

    # These variables are not exposed in oomph
    let hidden_vars = [
        new BuiltinVariable("bool_eq", new FunctionType([BOOL, BOOL], BOOL)),
        new BuiltinVariable("bool_not", new FunctionType([BOOL], BOOL)),
        new BuiltinVariable("float_add", new FunctionType([FLOAT, FLOAT], FLOAT)),
        new BuiltinVariable("float_div", new FunctionType([FLOAT, FLOAT], FLOAT)),
        new BuiltinVariable("float_eq", new FunctionType([FLOAT, FLOAT], BOOL)),
        new BuiltinVariable("float_gt", new FunctionType([FLOAT, FLOAT], BOOL)),
        new BuiltinVariable("float_mod", new FunctionType([FLOAT, FLOAT], FLOAT)),
        new BuiltinVariable("float_mul", new FunctionType([FLOAT, FLOAT], FLOAT)),
        new BuiltinVariable("float_neg", new FunctionType([FLOAT], FLOAT)),
        new BuiltinVariable("float_sub", new FunctionType([FLOAT, FLOAT], FLOAT)),
        new BuiltinVariable("int2float", new FunctionType([INT], FLOAT)),
        new BuiltinVariable("int_add", new FunctionType([INT, INT], INT)),
        new BuiltinVariable("int_eq", new FunctionType([INT, INT], BOOL)),
        new BuiltinVariable("int_gt", new FunctionType([INT, INT], BOOL)),
        new BuiltinVariable("int_mod", new FunctionType([INT, INT], INT)),
        new BuiltinVariable("int_mul", new FunctionType([INT, INT], INT)),
        new BuiltinVariable("int_neg", new FunctionType([INT], INT)),
        new BuiltinVariable("int_sub", new FunctionType([INT, INT], INT)),
        new BuiltinVariable("string_concat", new FunctionType([STR, STR], STR)),
        new BuiltinVariable("string_eq", new FunctionType([STR, STR], BOOL)),
    ]

    let visible_vars = []
    let result = new Builtins(
        BOOL, FLOAT, INT, NULL_TYPE, STR,
        LIST, MAPPING, MAPPING_ITEM,
        visible_vars, hidden_vars,
        [],
    )
    result.cleanup_list.push_all([foreach t of result.get_builtin_types(): t as BasicType])

    visible_vars.push_all([
        new BuiltinVariable("__argv_count", new FunctionType([], INT)),
        new BuiltinVariable("__argv_get", new FunctionType([INT], STR)),
        new BuiltinVariable("__exit", new FunctionType([INT], new NoReturn())),
        new BuiltinVariable("__get_first_char", new FunctionType([STR], STR)),
        new BuiltinVariable("__get_utf8_byte", new FunctionType([STR, INT], INT)),
        new BuiltinVariable("__hash", new FunctionType([STR, STR], STR)),
        new BuiltinVariable("__io_delete_at_exit", new FunctionType([STR], null)),
        new BuiltinVariable("__io_mkdir", new FunctionType([STR], null)),
        new BuiltinVariable("__io_read_file", new FunctionType([STR], STR)),
        new BuiltinVariable("__io_write_file", new FunctionType([STR, STR], null)),
        new BuiltinVariable("__remove_prefix", new FunctionType([STR, STR], STR)),
        new BuiltinVariable("__remove_suffix", new FunctionType([STR, STR], STR)),
        new BuiltinVariable("__run_subprocess", new FunctionType([result.generic2type(LIST, [STR], null)], INT)),
        new BuiltinVariable("__slice_until_substring", new FunctionType([STR, STR], STR)),
        new BuiltinVariable("__utf8_len", new FunctionType([STR], INT)),
        new BuiltinVariable("assert", new FunctionType([BOOL, STR, INT], null)),
        new BuiltinVariable("false", BOOL),
        new BuiltinVariable("null", NULL_TYPE),
        new BuiltinVariable("print", new FunctionType([STR], null)),
        new BuiltinVariable("true", BOOL),
    ])

    (FLOAT as BasicType).methods.set("ceil", new FunctionType([FLOAT], INT))
    (FLOAT as BasicType).methods.set("equals", new FunctionType([FLOAT, FLOAT], BOOL))
    (FLOAT as BasicType).methods.set("floor", new FunctionType([FLOAT], INT))
    (FLOAT as BasicType).methods.set("round", new FunctionType([FLOAT], INT))
    (FLOAT as BasicType).methods.set("to_string", new FunctionType([FLOAT], STR))
    (FLOAT as BasicType).methods.set("truncate", new FunctionType([FLOAT], INT))

    (STR as BasicType).methods.set("__contains", new FunctionType([STR, STR], BOOL))
    (STR as BasicType).methods.set("center_pad", new FunctionType([STR, INT, STR], STR))
    (STR as BasicType).methods.set("count", new FunctionType([STR, STR], INT))
    (STR as BasicType).methods.set("ends_with", new FunctionType([STR, STR], BOOL))
    (STR as BasicType).methods.set("equals", new FunctionType([STR, STR], BOOL))
    (STR as BasicType).methods.set("get_utf8", new FunctionType([STR], result.generic2type(LIST, [INT], null)))
    (STR as BasicType).methods.set("left_pad", new FunctionType([STR, INT, STR], STR))
    (STR as BasicType).methods.set("left_trim", new FunctionType([STR], STR))
    (STR as BasicType).methods.set("length", new FunctionType([STR], INT))
    (STR as BasicType).methods.set("hash", new FunctionType([STR], INT))
    (STR as BasicType).methods.set("remove_prefix", new FunctionType([STR, STR], STR))
    (STR as BasicType).methods.set("remove_suffix", new FunctionType([STR, STR], STR))
    (STR as BasicType).methods.set("repeat", new FunctionType([STR, INT], STR))
    (STR as BasicType).methods.set("replace", new FunctionType([STR, STR, STR], STR))
    (STR as BasicType).methods.set("right_pad", new FunctionType([STR, INT, STR], STR))
    (STR as BasicType).methods.set("right_trim", new FunctionType([STR], STR))
    (STR as BasicType).methods.set("split", new FunctionType([STR, STR], result.generic2type(LIST, [STR], null)))
    (STR as BasicType).methods.set("starts_with", new FunctionType([STR, STR], BOOL))
    (STR as BasicType).methods.set("to_float", new FunctionType([STR], FLOAT))
    (STR as BasicType).methods.set("to_int", new FunctionType([STR], INT))
    (STR as BasicType).methods.set("to_string", new FunctionType([STR], STR))  # does nothing
    (STR as BasicType).methods.set("trim", new FunctionType([STR], STR))

    (BOOL as BasicType).methods.set("equals", new FunctionType([BOOL, BOOL], BOOL))
    (BOOL as BasicType).methods.set("hash", new FunctionType([BOOL], INT))
    (BOOL as BasicType).methods.set("to_string", new FunctionType([BOOL], STR))

    (INT as BasicType).methods.set("equals", new FunctionType([INT, INT], BOOL))
    (INT as BasicType).methods.set("hash", new FunctionType([INT], INT))
    (INT as BasicType).methods.set("to_string", new FunctionType([INT], STR))

    (NULL_TYPE as BasicType).methods.set("equals", new FunctionType([NULL_TYPE, NULL_TYPE], BOOL))
    (NULL_TYPE as BasicType).methods.set("hash", new FunctionType([NULL_TYPE], INT))
    (NULL_TYPE as BasicType).methods.set("to_string", new FunctionType([NULL_TYPE], STR))

    return result

# TODO: stdlib?
func all(List[Bool] things) -> Bool:
    foreach thing of things:
        if not thing:
            return false
    return true

export func get_methods(Type type, Builtins builtins) -> Mapping[Str, FunctionType]:
    switch type:
        case AutoType _:
            assert(false)

        case BasicType basictype:
            let result = basictype.methods.copy()
            foreach addition of basictype.methods_to_create:
                if addition == "to_string":
                    result.set("to_string", new FunctionType([type], builtins.STR))
                elif addition == "equals":
                    result.set("equals", new FunctionType([type, type], builtins.BOOL))
                elif addition == "hash":
                    result.set("hash", new FunctionType([type], builtins.INT))
                else:
                    assert(false)
            return result

        case FunctionType _:
            return new Mapping[Str, auto]()

        case UnionType union:
            let result = new Mapping[Str, auto]()
            result.set("equals", new FunctionType([type, type], builtins.BOOL))
            result.set("to_string", new FunctionType([type], builtins.STR))
            if all([
                foreach t of union.type_members: get_methods(t, builtins).has_key("hash")
            ]):
                result.set("hash", new FunctionType([type, type], builtins.INT))
            return result

export func get_method(Type type, Str name, Builtins builtins) -> FunctionType:
    let methods = get_methods(type, builtins)

    if methods.has_key(name):
        return methods.get(name)
    print("type {type_name(type)} has no method named {name}")
    assert(false)   # TODO: error

export func get_member(Type type, Str name) -> Type:
    switch type:
        case AutoType a:
            assert(false)
        case BasicType basictype:
            let members = basictype.members
        case *:
            members = new Mapping[Str, auto]()

    if members.has_key(name):
        return members.get(name)
    print("type {type_name(type)} has no member named {name}")
    assert(false)   # TODO: error


export typedef Instruction = (
    ConstructorCall
    | DecRef
    | FloatConstant
    | FunctionCall
    | GetAttribute
    | GetFromUnion
    | GotoIf
    | GotoLabel
    | IncRef
    | InstantiateUnion
    | IntConstant
    | MethodCall
    | Panic
    | Return
    | SetAttribute
    | StringConstant
    | UnSet
    | UnionMemberCheck
    | VarCpy
)
export class ConstructorCall(LocalVariable result, List[LocalVariable] args)
export class DecRef(LocalVariable var)
export class FloatConstant(Str value, LocalVariable var)
export class FunctionCall(Variable function, List[LocalVariable] args, LocalVariable | null result)
export class GetAttribute(LocalVariable obj, LocalVariable attribute_var, Str attribute)
export class GetFromUnion(LocalVariable result, LocalVariable union_var)
export class GotoLabel(Int id)
export class GotoIf(GotoLabel label, LocalVariable cond)
export class IncRef(LocalVariable var)
export class InstantiateUnion(LocalVariable result, LocalVariable value)
export class IntConstant(Int value, LocalVariable var)
export class MethodCall(LocalVariable obj, Str method_name, List[LocalVariable] args, LocalVariable | null result, Location location)
export class Panic(Str message, Location location)
export class Return(LocalVariable | null value)
export class SetAttribute(LocalVariable obj, Str attribute, LocalVariable attribute_var)
export class StringConstant(Str value, LocalVariable var)
export class UnSet(LocalVariable var)
export class UnionMemberCheck(LocalVariable result, LocalVariable union_var, Type member_type)
export class VarCpy(LocalVariable dest, Variable source)  # same argument order as memcpy

export typedef ToplevelDeclaration = FuncDef | MethodDef
export class FuncDef(FileVariable var, List[LocalVariable] argvars, List[Instruction] body)
export class MethodDef(Str name, FunctionType type, List[LocalVariable] argvars, List[Instruction] body)

# Symbol represents anything that might need to be shared between different .c files
export typedef SymbolValue = FileVariable | Type
export class Symbol(Str path, Str name, SymbolValue value)<|MERGE_RESOLUTION|>--- conflicted
+++ resolved
@@ -246,25 +246,15 @@
             assert(args.length() == 2)   # TODO: error
             let keytype = args.first()
             let valtype = args.last()
+            let itemlist = self.generic2type(
+                self.LIST, [self.generic2type(self.MAPPING_ITEM, args, location)], location
+            )
+
             if not get_methods(keytype, self).has_key("hash"):
                 (location as not null).error(
                     "mapping key type must be hashable, but "
                     + "{type_name(keytype)} doesn't have a .hash() method"
                 )
-<<<<<<< HEAD
-            result.methods.set("copy", new FunctionType([r], r))
-            result.methods.set("delete", new FunctionType([r, keytype], null))
-            result.methods.set("equals", new FunctionType([r, r], self.BOOL))
-            result.methods.set("get", new FunctionType([r, keytype], valtype))
-            result.methods.set("get_a_key", new FunctionType([r], keytype))
-            result.methods.set("has_key", new FunctionType([r, keytype], self.BOOL))
-            result.methods.set("length", new FunctionType([r], self.INT))
-            result.methods.set("set", new FunctionType([r, keytype, valtype], null))
-            result.methods.set("to_string", new FunctionType([r], self.STR))
-=======
-            let itemlist = self.generic2type(
-                self.LIST, [self.generic2type(self.MAPPING_ITEM, args, location)], location
-            )
 
             result.methods.push_all([
                 new Method("copy", new FunctionType([r], r)),
@@ -289,7 +279,6 @@
                 new Method("equals", new FunctionType([r, r], self.BOOL)),
                 new Method("to_string", new FunctionType([r], self.STR)),
             ])
->>>>>>> 13c5d416
         else:
             assert(false)
 
