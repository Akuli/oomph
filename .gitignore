.oomph-cache
obj/
__pycache__/
env/
test_out/
oomphc
<<<<<<< HEAD
tinycc
=======
tinycc/
>>>>>>> 74a90625
<|MERGE_RESOLUTION|>--- conflicted
+++ resolved
@@ -4,8 +4,4 @@
 env/
 test_out/
 oomphc
-<<<<<<< HEAD
-tinycc
-=======
-tinycc/
->>>>>>> 74a90625
+tinycc/