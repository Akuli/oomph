--- conflicted
+++ resolved
@@ -170,14 +170,6 @@
             )
         assert target_type.type_members is not None
 
-<<<<<<< HEAD
-        if not isinstance(var.type, UnionType):
-            if var.type in target_type.type_members:
-                union_var = self.create_var(target_type)
-                self.code.append(ir.InstantiateUnion(union_var, var))
-                self.code.append(ir.IncRef(var))
-                return union_var
-=======
         # FIXME: cyclicly nested unions
         result_path: Optional[List[UnionType]] = None
         todo_paths = [[target_type]]
@@ -193,7 +185,6 @@
                     result_path = path
                 elif isinstance(member, UnionType):
                     todo_paths.append(path + [member])
->>>>>>> 7cbf204d
 
             raise ConversionError(
                 f"can't implicitly convert from {var.type.name} to {target_type.name}"
@@ -679,11 +670,6 @@
         elif isinstance(stmt, ast.Switch):
             union_var = self.do_expression(stmt.union_obj)
             assert isinstance(union_var.type, UnionType)
-<<<<<<< HEAD
-            assert union_var.type.type_members is not None
-=======
-            types_to_do = union_var.type.type_members.copy()
->>>>>>> 7cbf204d
 
             types_to_do = union_var.type.type_members.copy()
             as_success_bool = self.create_var(BOOL)
@@ -899,15 +885,9 @@
         # https://github.com/python/typeshed/issues/5089
         self.variables: Dict[str, ir.Variable] = ir.visible_builtins.copy()  # type: ignore
 
-<<<<<<< HEAD
-        # Union members don't need to exist when union is defined (allows nestedness)
-        # TODO: is this still necessary?
-        self.union_laziness: List[Tuple[UnionType, List[ast.Type]]] = []
-=======
         # Unions and typedefs are created in pass 1, but content isn't available until pass 2
         self.union_laziness: Dict[str, List[ast.Type]] = {}
         self.typedef_laziness: Dict[str, ast.Type] = {}
->>>>>>> 7cbf204d
 
     def add_var(self, var: ir.Variable, name: str) -> None:
         assert name not in self.variables
@@ -932,33 +912,29 @@
         recursing_callback: Optional[Callable[[ast.Type], Type]] = None,
     ) -> ir.Type:
         assert raw_type.name != "auto", "can't use auto type here"
+        # TODO: handle Optional?
+#
+#        generic_arg = (recursing_callback or self.get_type)(raw_type.generic)
+#        generic = self._generic_types[raw_type.name]
+#
+#        if (
+#            generic is OPTIONAL
+#            and isinstance(generic_arg, UnionType)
+#            and generic_arg.type_members is None
+#        ):
+#            [arg_members_lazy] = [value for key, value in self.union_laziness if key is generic_arg]
+#            result = generic.get_type(generic_arg, set_type_members=False)
+#            assert isinstance(result, UnionType)
+#            self.union_laziness.append((result, [
+#                ast.Type("null", None)
+#            ] + arg_members_lazy))
+#            return result
+#
         if raw_type.generic is None:
-<<<<<<< HEAD
-            return self._types[raw_type.name]
-
-        generic_arg = (recursing_callback or self.get_type)(raw_type.generic)
-        generic = self._generic_types[raw_type.name]
-
-        if (
-            generic is OPTIONAL
-            and isinstance(generic_arg, UnionType)
-            and generic_arg.type_members is None
-        ):
-            [arg_members_lazy] = [value for key, value in self.union_laziness if key is generic_arg]
-            result = generic.get_type(generic_arg, set_type_members=False)
-            assert isinstance(result, UnionType)
-            self.union_laziness.append((result, [
-                ast.Type("null", None)
-            ] + arg_members_lazy))
-            return result
-
-        return generic.get_type(generic_arg)
-=======
             return self.get_non_generic_type(raw_type.name)
         return self._generic_types[raw_type.name].get_type(
             (recursing_callback or self.get_type)(raw_type.generic)
         )
->>>>>>> 7cbf204d
 
     # See docs/syntax.md
     # Step 1: available type names: imports, classes, typedefs, unions
@@ -1084,74 +1060,7 @@
             assert not funcdef.export
             return ir.MethodDef(funcdef.name, functype, argvars, body)
 
-<<<<<<< HEAD
-    def _create_pointers_equal_method(self, classtype: Type) -> ir.MethodDef:
-        self_var = ir.LocalVariable(classtype)
-        other_var = ir.LocalVariable(classtype)
-        result_var = ir.LocalVariable(BOOL)
-        return ir.MethodDef(
-            "equals",
-            classtype.methods["equals"],
-            [self_var, other_var],
-            [ir.PointersEqual(self_var, other_var, result_var), ir.Return(result_var)],
-        )
-
-    def do_toplevel_declaration_pass1(
-        self, top_declaration: ast.ToplevelDeclaration
-    ) -> None:
-        if isinstance(top_declaration, ast.Import):
-            for symbol in self.symbols:
-                if symbol.path != top_declaration.path:
-                    continue
-
-                name = top_declaration.name + "::" + symbol.name
-                if isinstance(symbol.value, ir.FileVariable):
-                    self.add_var(symbol.value, name)
-                else:
-                    self._types[name] = symbol.value
-
-        elif isinstance(top_declaration, ast.FuncOrMethodDef):
-            self._do_func_or_method_def_pass1(top_declaration, classtype=None)
-
-        elif isinstance(top_declaration, ast.ClassDef):
-            classtype = Type(
-                top_declaration.name,
-                True,
-                self.path,
-                create_to_string_method=(
-                    "to_string" not in (method.name for method in top_declaration.body)
-                ),
-            )
-            assert top_declaration.name not in self._types
-            self._types[top_declaration.name] = classtype
-            classtype.members.extend(
-                (self.get_type(typ), nam) for typ, nam in top_declaration.members
-            )
-            classtype.constructor_argtypes = [typ for typ, nam in classtype.members]
-
-            if "equals" not in (method.name for method in top_declaration.body):
-                classtype.methods["equals"] = FunctionType([classtype, classtype], BOOL)
-
-            for method_def in top_declaration.body:
-                method_def.args.insert(0, (ast.Type(classtype.name, None), "self"))
-                self._do_func_or_method_def_pass1(method_def, classtype)
-
-        elif isinstance(top_declaration, ast.TypeDef):
-            assert top_declaration.name not in self._types
-            self._types[top_declaration.name] = self.get_type(top_declaration.type)
-
-        elif isinstance(top_declaration, ast.UnionDef):
-            union_type = UnionType(top_declaration.name)
-            self._types[top_declaration.name] = union_type
-            self.union_laziness.append((union_type, top_declaration.type_members))
-
-        else:
-            raise NotImplementedError(top_declaration)
-
-    def do_toplevel_declaration_pass2(
-=======
     def do_step4(
->>>>>>> 7cbf204d
         self,
         top_declaration: ast.ToplevelDeclaration,
     ) -> List[ir.ToplevelDeclaration]:
@@ -1176,31 +1085,7 @@
             self.symbols.append(ir.Symbol(self.path, top_declaration.name, classtype))
             return typed_method_defs
 
-<<<<<<< HEAD
-        if isinstance(top_declaration, ast.UnionDef):
-            union_type = self._types[top_declaration.name]
-            assert isinstance(union_type, UnionType)
-            if top_declaration.export:
-                self.symbols.append(
-                    ir.Symbol(self.path, top_declaration.name, union_type)
-                )
-
-            # Union methods are implemented in c_output
-            return []
-
-        raise NotImplementedError(top_declaration)
-
-    def post_process_union(self, union: UnionType) -> None:
-        if union.type_members is None:
-            for index, (key, value) in enumerate(self.union_laziness):
-                if key is union:
-                    union.set_type_members([self.get_type(t) for t in value])
-                    del self.union_laziness[index]
-                    return
-            raise LookupError
-=======
         return []
->>>>>>> 7cbf204d
 
 
 def convert_program(
@@ -1209,12 +1094,6 @@
     converter = _FileConverter(path, symbols)
 
     for top in program:
-<<<<<<< HEAD
-        converter.do_toplevel_declaration_pass1(top)
-    for key, value in list(converter.union_laziness):
-        converter.post_process_union(key)
-    assert not converter.union_laziness
-=======
         converter.do_step1(top)
     for top in program:
         converter.do_step2(top)
@@ -1222,7 +1101,6 @@
     assert not converter.typedef_laziness
     for top in program:
         converter.do_step3(top)
->>>>>>> 7cbf204d
 
     result = []
     for top in program:
