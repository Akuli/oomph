from __future__ import annotations

import pathlib
from dataclasses import dataclass
from typing import Dict, List, Optional, Set, Tuple, Union


# Describes how exactly a type was created from a generic
@dataclass(eq=True)
class GenericSource:
    generic: Generic
    arg: Type


class Type:
    def __init__(
        self,
        name: str,
        refcounted: bool,
        definition_path: Optional[pathlib.Path] = None,
        *,
        create_to_string_method: bool = False,
    ):
        self.name = name
        self.refcounted = refcounted
        self.definition_path = definition_path
        self.methods: Dict[str, FunctionType] = {}
        self.members: List[Tuple[Type, str]] = []
        self.constructor_argtypes: Optional[List[Type]] = None
        self.generic_origin: Optional[GenericSource] = None
        self.create_to_string_method = create_to_string_method
        if create_to_string_method:
            self.methods["to_string"] = FunctionType([self], STRING)

    def get_id_string(self) -> str:
        if self.generic_origin is None:
            return self.name + str(self.definition_path)
        return (
            self.generic_origin.generic.name + self.generic_origin.arg.get_id_string()
        )

    def __repr__(self) -> str:
        return f"<{type(self).__name__}: {self.name}>"

    def __eq__(self, other: object) -> bool:
        if isinstance(self, AutoType) or isinstance(other, AutoType):
            return self is other
        if isinstance(self, UnionType) or isinstance(other, UnionType):
            return (
                isinstance(self, UnionType)
                and isinstance(other, UnionType)
                and self.type_members == other.type_members
            )
        return (
            isinstance(other, Type)
            and self.name == other.name
            and self.definition_path == other.definition_path
            and self.generic_origin == other.generic_origin
        )

    def __hash__(self) -> int:
        return hash(self.name)


class AutoType(Type):
    def __init__(self) -> None:
        super().__init__("auto_" + hex(id(self))[-4:], True)


class UnionType(Type):
<<<<<<< HEAD
    type_members: Optional[Set[Type]]

    def __init__(self, name: str):
        super().__init__(name, True)
        self.type_members = None  # to be set later
=======
    type_members: List[Type]

    def __init__(self, name: str, type_members: List[Type]):
        super().__init__(name, True)
        assert len(type_members) >= 2
        assert len(type_members) == len(set(type_members))  # no duplicates
        self.type_members = type_members
>>>>>>> 7cbf204d
        self.methods["equals"] = FunctionType([self, self], BOOL)
        self.methods["to_string"] = FunctionType([self], STRING)

    def __repr__(self) -> str:
        return f"<{type(self).__name__} {repr(self.name)}, type_members={self.type_members}>"

<<<<<<< HEAD
    def set_type_members(self, type_members: Union[List[Type], Set[Type]]) -> None:
        assert self.type_members is None
        self.type_members = set()

        for member in type_members:
            assert not isinstance(member, AutoType)
            if isinstance(member, UnionType):
                assert member.type_members is not None, (self, member)
                self.type_members.update(member.type_members)
            else:
                self.type_members.add(member)

        assert len(self.type_members) >= 2  # TODO
=======
    def get_id_string(self) -> str:
        return self.name + "|".join(
            member.get_id_string() for member in self.type_members
        )
>>>>>>> 7cbf204d


# does NOT inherit from type, optional isn't a type even though optional[str] is
@dataclass(eq=False)
class Generic:
    name: str

<<<<<<< HEAD
    def get_type(self, generic_arg: Type, *, set_type_members: bool = True) -> Type:
        result: Type
        if self is OPTIONAL:
            mypy_sucks = UnionType(f"{self.name}[{generic_arg.name}]")
            if set_type_members:
                mypy_sucks.set_type_members([generic_arg, NULL_TYPE])
            result = mypy_sucks
=======
    def get_type(self, generic_arg: Type) -> Type:
        if self is OPTIONAL:
            result: Type = UnionType(
                f"{self.name}[{generic_arg.name}]", [generic_arg, NULL_TYPE]
            )
>>>>>>> 7cbf204d
            result.constructor_argtypes = [generic_arg]
            result.methods["get"] = FunctionType([result], generic_arg)
        elif self is LIST:
            result = Type(f"{self.name}[{generic_arg.name}]", True)
            result.constructor_argtypes = []
            # TODO: hide __contains better?
            result.methods["__contains"] = FunctionType([result, generic_arg], BOOL)
            result.methods["delete_at_index"] = FunctionType([result, INT], None)
            result.methods["delete_slice"] = FunctionType([result, INT, INT], result)
            result.methods["ends_with"] = FunctionType([result, result], BOOL)
            result.methods["first"] = FunctionType([result], generic_arg)
            result.methods["get"] = FunctionType([result, INT], generic_arg)
            result.methods["insert"] = FunctionType([result, INT, generic_arg], None)
            result.methods["last"] = FunctionType([result], generic_arg)
            result.methods["length"] = FunctionType([result], INT)
            result.methods["pop"] = FunctionType([result], generic_arg)
            result.methods["push"] = FunctionType([result, generic_arg], None)
            result.methods["push_all"] = FunctionType([result, result], None)
            result.methods["reversed"] = FunctionType([result], result)
            result.methods["slice"] = FunctionType([result, INT, INT], result)
            result.methods["starts_with"] = FunctionType([result, result], BOOL)
            result.methods["to_string"] = FunctionType([result], STRING)
            # TODO: this is only for strings, but List[auto] may become List[Str] later
            # if generic_arg is STRING:
            result.methods["join"] = FunctionType([result, STRING], STRING)
        else:
            raise NotImplementedError

        result.methods["equals"] = FunctionType([result, result], BOOL)
        result.generic_origin = GenericSource(self, generic_arg)
        return result


LIST = Generic("List")
OPTIONAL = Generic("Optional")


@dataclass(eq=False)
class FunctionType(Type):
    argtypes: List[Type]
    returntype: Optional[Type]

    def __init__(self, argtypes: List[Type], returntype: Optional[Type]):
        super().__init__("<function>", False)
        self.argtypes = argtypes
        self.returntype = returntype

    # Currently not used
    def __eq__(self, other: object) -> bool:
        return (
            isinstance(other, FunctionType)
            and self.argtypes == other.argtypes
            and self.returntype == other.returntype
        )

    def __hash__(self) -> int:
        return hash(tuple(self.argtypes)) ^ hash(self.returntype)


BOOL = Type("Bool", False)
FLOAT = Type("Float", False)
INT = Type("Int", False)
NULL_TYPE = Type("null", False)  # TODO: consistent naming?
STRING = Type("Str", True)

BOOL.methods["equals"] = FunctionType([BOOL, BOOL], BOOL)
BOOL.methods["to_string"] = FunctionType([BOOL], STRING)

FLOAT.methods["ceil"] = FunctionType([FLOAT], INT)
FLOAT.methods["equals"] = FunctionType([FLOAT, FLOAT], BOOL)
FLOAT.methods["floor"] = FunctionType([FLOAT], INT)
FLOAT.methods["round"] = FunctionType([FLOAT], INT)
FLOAT.methods["to_string"] = FunctionType([FLOAT], STRING)
FLOAT.methods["truncate"] = FunctionType([FLOAT], INT)

INT.methods["equals"] = FunctionType([INT, INT], BOOL)
INT.methods["to_string"] = FunctionType([INT], STRING)

NULL_TYPE.methods["equals"] = FunctionType([NULL_TYPE, NULL_TYPE], BOOL)
NULL_TYPE.methods["to_string"] = FunctionType([NULL_TYPE], STRING)

STRING.methods["center_pad"] = FunctionType([STRING, INT, STRING], STRING)
STRING.methods["contains"] = FunctionType([STRING, STRING], BOOL)
STRING.methods["count"] = FunctionType([STRING, STRING], INT)
STRING.methods["ends_with"] = FunctionType([STRING, STRING], BOOL)
STRING.methods["equals"] = FunctionType([STRING, STRING], BOOL)
STRING.methods["get_utf8"] = FunctionType([STRING], LIST.get_type(INT))
STRING.methods["left_pad"] = FunctionType([STRING, INT, STRING], STRING)
STRING.methods["left_trim"] = FunctionType([STRING], STRING)
STRING.methods["length"] = FunctionType([STRING], INT)
STRING.methods["remove_prefix"] = FunctionType([STRING, STRING], STRING)
STRING.methods["remove_suffix"] = FunctionType([STRING, STRING], STRING)
STRING.methods["repeat"] = FunctionType([STRING, INT], STRING)
STRING.methods["replace"] = FunctionType([STRING, STRING, STRING], STRING)
STRING.methods["right_pad"] = FunctionType([STRING, INT, STRING], STRING)
STRING.methods["right_trim"] = FunctionType([STRING], STRING)
STRING.methods["split"] = FunctionType([STRING, STRING], LIST.get_type(STRING))
STRING.methods["starts_with"] = FunctionType([STRING, STRING], BOOL)
STRING.methods["to_float"] = FunctionType([STRING], FLOAT)
STRING.methods["to_int"] = FunctionType([STRING], INT)
STRING.methods["to_string"] = FunctionType([STRING], STRING)  # does nothing
STRING.methods["trim"] = FunctionType([STRING], STRING)

builtin_types = {typ.name: typ for typ in [INT, FLOAT, BOOL, STRING, NULL_TYPE]}
builtin_generic_types = {gen.name: gen for gen in [OPTIONAL, LIST]}<|MERGE_RESOLUTION|>--- conflicted
+++ resolved
@@ -68,47 +68,22 @@
 
 
 class UnionType(Type):
-<<<<<<< HEAD
-    type_members: Optional[Set[Type]]
-
-    def __init__(self, name: str):
-        super().__init__(name, True)
-        self.type_members = None  # to be set later
-=======
-    type_members: List[Type]
-
-    def __init__(self, name: str, type_members: List[Type]):
+    type_members: Set[Type]
+
+    def __init__(self, name: str, type_members: Set[Type]):
         super().__init__(name, True)
         assert len(type_members) >= 2
-        assert len(type_members) == len(set(type_members))  # no duplicates
         self.type_members = type_members
->>>>>>> 7cbf204d
         self.methods["equals"] = FunctionType([self, self], BOOL)
         self.methods["to_string"] = FunctionType([self], STRING)
 
     def __repr__(self) -> str:
         return f"<{type(self).__name__} {repr(self.name)}, type_members={self.type_members}>"
 
-<<<<<<< HEAD
-    def set_type_members(self, type_members: Union[List[Type], Set[Type]]) -> None:
-        assert self.type_members is None
-        self.type_members = set()
-
-        for member in type_members:
-            assert not isinstance(member, AutoType)
-            if isinstance(member, UnionType):
-                assert member.type_members is not None, (self, member)
-                self.type_members.update(member.type_members)
-            else:
-                self.type_members.add(member)
-
-        assert len(self.type_members) >= 2  # TODO
-=======
     def get_id_string(self) -> str:
         return self.name + "|".join(
             member.get_id_string() for member in self.type_members
         )
->>>>>>> 7cbf204d
 
 
 # does NOT inherit from type, optional isn't a type even though optional[str] is
@@ -116,21 +91,11 @@
 class Generic:
     name: str
 
-<<<<<<< HEAD
-    def get_type(self, generic_arg: Type, *, set_type_members: bool = True) -> Type:
-        result: Type
-        if self is OPTIONAL:
-            mypy_sucks = UnionType(f"{self.name}[{generic_arg.name}]")
-            if set_type_members:
-                mypy_sucks.set_type_members([generic_arg, NULL_TYPE])
-            result = mypy_sucks
-=======
     def get_type(self, generic_arg: Type) -> Type:
         if self is OPTIONAL:
             result: Type = UnionType(
                 f"{self.name}[{generic_arg.name}]", [generic_arg, NULL_TYPE]
             )
->>>>>>> 7cbf204d
             result.constructor_argtypes = [generic_arg]
             result.methods["get"] = FunctionType([result], generic_arg)
         elif self is LIST:
