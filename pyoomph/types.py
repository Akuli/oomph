--- conflicted
+++ resolved
@@ -2,11 +2,7 @@
 
 import pathlib
 from dataclasses import dataclass
-<<<<<<< HEAD
 from typing import Dict, List, Optional, Set, Tuple, Union
-=======
-from typing import Dict, List, Optional, Set, Tuple
->>>>>>> be6de3ca
 
 
 # Describes how exactly a type was created from a generic
@@ -77,9 +73,6 @@
     def __init__(self, name: str, type_members: Set[Type]):
         super().__init__(name, True)
         assert len(type_members) >= 2
-<<<<<<< HEAD
-        self.type_members = type_members
-=======
 
         # Consistent order, with null first if any (used in lib/)
         self.type_members = sorted(type_members, key=(lambda t: t.get_id_string()))
@@ -87,7 +80,6 @@
             self.type_members.remove(NULL_TYPE)
             self.type_members.insert(0, NULL_TYPE)
 
->>>>>>> be6de3ca
         self.methods["equals"] = FunctionType([self, self], BOOL)
         self.methods["to_string"] = FunctionType([self], STRING)
         if len(self.type_members) == 2 and self.type_members[0] == NULL_TYPE:
